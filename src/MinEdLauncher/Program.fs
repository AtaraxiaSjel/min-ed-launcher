﻿module MinEdLauncher.Program

open System
open System.IO
open System.Reflection
open FsConfig
open FSharp.Control.Tasks.NonAffine
open Steam

let getSettings args =
    let path = Environment.configDir
    match FileIO.ensureDirExists path with
    | Error msg -> Error $"Unable to find/create configuration directory at %s{path} - %s{msg}" |> Task.fromResult
    | Ok settingsDir ->
        let settingsPath = Path.Combine(settingsDir, "settings.json")
        Log.debug $"Reading settings from '%s{settingsPath}'"
        if not (File.Exists(settingsPath)) then
            use settings = typeof<Steam>.GetTypeInfo().Assembly.GetManifestResourceStream("MinEdLauncher.settings.json")
            use file = File.OpenWrite(settingsPath)
            settings.CopyTo(file)
        |> ignore
            
        Settings.parseConfig settingsPath
        |> Result.mapError (fun e ->
            match e with
            | BadValue (key, value) -> $"Bad Value: %s{key} - %s{value}"
            | ConfigParseError.NotFound key -> $"Key not found: %s{key}"
            | NotSupported key -> $"Key not supported: %s{key}")
<<<<<<< HEAD
        |> function
            | Ok c -> task {
                let! settings = Settings.getSettings args c
                return settings }
            | Error msg -> Error msg |> Task.fromResult
=======
        >>= Settings.getSettings args AppContext.BaseDirectory
>>>>>>> 90142a1c

[<EntryPoint>]
let main argv =
    async {
        try
            do! Async.SwitchToThreadPool ()
            Log.debug $"Args: %A{argv}"
            let! settings = getSettings argv |> Async.AwaitTask
            Log.debug $"Settings: %A{settings}"
            return! match settings with
                    | Ok settings -> App.run settings |> Async.AwaitTask
                    | Error msg -> async { Log.error msg; return 1 }
        with
        | e -> Log.error $"Unhandled exception: {e}"; return 1
    } |> Async.RunSynchronously<|MERGE_RESOLUTION|>--- conflicted
+++ resolved
@@ -26,15 +26,11 @@
             | BadValue (key, value) -> $"Bad Value: %s{key} - %s{value}"
             | ConfigParseError.NotFound key -> $"Key not found: %s{key}"
             | NotSupported key -> $"Key not supported: %s{key}")
-<<<<<<< HEAD
         |> function
             | Ok c -> task {
-                let! settings = Settings.getSettings args c
+                let! settings = Settings.getSettings args AppContext.BaseDirectory c
                 return settings }
             | Error msg -> Error msg |> Task.fromResult
-=======
-        >>= Settings.getSettings args AppContext.BaseDirectory
->>>>>>> 90142a1c
 
 [<EntryPoint>]
 let main argv =
