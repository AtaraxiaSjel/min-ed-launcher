module MinEdLauncher.Tests.Settings

open System.IO
open Expecto
open FSharp.Control.Tasks.NonAffine
open MinEdLauncher
open MinEdLauncher.Settings
open MinEdLauncher.Types

[<Tests>]
let tests =
    let parseWithFallback fallback args = task {
        match! parseArgs Settings.defaults fallback args with
        | Ok settings -> return settings
        | Error _ -> return Settings.defaults }
    let parse args =
        parseWithFallback (fun _ -> Ok ".") args
      
    testList "Parsing command line arguments" [
        testTask "Matches /steamid" {
            let! settings = parse [| "/steamid" |]
            Expect.equal settings.Platform Steam ""
            Expect.equal settings.ForceLocal true ""
        }
        testTask "Matches /steam" {
            let! settings = parse [| "/steam" |]
            Expect.equal settings.Platform Steam ""
            Expect.equal settings.ForceLocal true ""
        }
        testTask "Matches /epic" {
            let! settings = parse [| "/epic" |]
            Expect.equal settings.Platform (Epic EpicDetails.Empty) ""
            Expect.equal settings.ForceLocal true ""
        }
        testTask "Matches /frontier when profile is specified" {
            let profileName = "test"
            let! settings = parse [| "/frontier"; profileName |]
            Expect.equal settings.Platform (Frontier { Profile = profileName; Credentials = None; AuthToken = None}) ""
        }
        testTask "Ignores /frontier when profile is not specified" {
            let! settings = parse [| "/frontier" |]
            Expect.equal settings.Platform Settings.defaults.Platform ""
        }
        testTask "Last platform wins" {
            let! settingsEpic = parse [| "/steam"; "/epic" |]
            let! settingsSteam = parse [| "/epic"; "/steam" |]
            
            Expect.equal settingsEpic.Platform (Epic EpicDetails.Empty) ""
            Expect.equal settingsSteam.Platform Steam ""
        }
        testTask "Matches epic password" {
            let! settings = parse [| "-AUTH_PASSWORD=asdf" |]
            Expect.equal settings.Platform (Epic { EpicDetails.Empty with ExchangeCode = "asdf" }) ""
        }
        testTask "Matches epic type" {
            let! settings = parse [| "-AUTH_TYPE=asdf" |]
            Expect.equal settings.Platform (Epic { EpicDetails.Empty with Type = "asdf" }) ""
        }
        testTask "Matches epic app id" {
            let! settings = parse [| "-epicapp=asdf" |]
            Expect.equal settings.Platform (Epic { EpicDetails.Empty with AppId = "asdf" }) ""
        }
        testTask "Matches /oculus nonce" {
            let! settings = parse [| "/oculus"; "123" |]
            Expect.equal settings.Platform (Oculus "123") ""
            Expect.equal settings.ForceLocal true ""
        }
        testTask "Ignores /oculus without nonce as next arg" {
            let! settings = parse [| "/oculus"; "/123" |]
            Expect.equal settings.Platform Settings.defaults.Platform ""
        }
        testTask "Matches /vr" {
            let! settings = parse [| "/vr" |]
            Expect.equal settings.DisplayMode Vr ""
            Expect.equal settings.AutoRun true "VR mode should autorun the game"
        }
        testTask "Matches /autorun" {
            let! settings = parse [| "/autorun" |]
            Expect.equal settings.AutoRun true ""
        }
        testTask "Matches /autoquit" {
            let! settings = parse [| "/autoquit" |]
            Expect.equal settings.AutoQuit true ""
        }
        testTask "Matches /forcelocal" {
            let! settings = parse [| "/forcelocal" |]
            Expect.equal settings.ForceLocal true ""
        }
        testTask "Matches /ed" {
            let! settings = parse [| "/ed" |]
            Expect.equal (settings.ProductWhitelist.Contains "ed") true ""
        }
        testTask "Matches /edh" {
            let! settings = parse [| "/edh" |]
            Expect.equal (settings.ProductWhitelist.Contains "edh") true ""
        }
        testTask "Matches /eda" {
            let! settings = parse [| "/eda" |]
            Expect.equal (settings.ProductWhitelist.Contains "eda") true ""
        }
<<<<<<< HEAD
        testTask "Matches proton args non steam linux runtime" {
            [ Path.Combine("steamapps", "common", "Proton"); Path.Combine("Steam", "compatibilitytools.d", "Proton") ]
            |> List.map (fun protonPath -> task {
                let protonAction = "action"
                let launcherDir = "launchDir"
                let launcherPath = Path.Combine(launcherDir, "EDLaunch.exe")
                let args = [| protonPath; protonAction; launcherPath |]
                let! settings = parse args
=======
        
        yield! [
            "non steam linux runtime",               [ Path.Combine("steamapps", "common", "Proton 5.0", "proton"); "protonAction" ]
            "non steam linux runtime custom folder", [ Path.Combine("Steam", "compatibilitytools.d", "Proton 5.0", "proton"); "protonAction" ]
        ] |> List.map (fun (name, protonArgs) ->
            test $"Matches proton args {name}" {
                let launcherDir = "launchDir"
                let launcherPath = Path.Combine(launcherDir, "EDLaunch.exe")
                let args = protonArgs @ [launcherPath; "/other"; "/args"] |> List.toArray
                let settings = parse args
>>>>>>> 90142a1c
                
                let expected = { EntryPoint = "python3"; Args = args.[..^3] }
                Expect.equal settings.Proton (Some expected) ""
                Expect.equal settings.CbLauncherDir launcherDir ""
<<<<<<< HEAD
            })
            |> Task.whenAll |> ignore            
        }
        testTask "Matches proton args steam linux runtime" {
            let entryPoint = Path.Combine("steamapps", "common", "SteamLinuxRuntime_soldier", "_v2-entry-point")
            let protonPath = Path.Combine("steamapps", "common", "Proton")
            let protonArgs = [| "--deploy=soldier"; "--suite=soldier"; "--verb=waitforexitandrun"; "--"; protonPath; "waitforexitandrun" |]
            let launcherDir = "launchDir"
            let launcherPath = Path.Combine(launcherDir, "EDLaunch.exe")
            let args = seq { [| entryPoint |]; protonArgs; [| launcherPath |] } |> Array.concat
            let! settings = parse args
            
            let expectedArgs = seq { args.[1..4]; [| "python3" |]; args.[5..^1] } |> Array.concat
            let expected = { EntryPoint = entryPoint; Args = expectedArgs }
            Expect.equal settings.Proton (Some expected) ""
            Expect.equal settings.CbLauncherDir launcherDir ""
        }
        testTask "Fewer than three args means no Proton" {
            let! settings = parse [| "asdf"; "fdsa" |]
=======
            }
        )
        
        yield! [
            "steam linux runtime - extra args", [ Path.Combine("steamapps", "common", "SteamLinuxRuntime_soldier", "_v2-entry-point"); "--deploy=soldier"; "--suite=soldier"; "--verb=protonAction"; "--"; Path.Combine("steamapps", "common", "Proton 5.0", "proton"); "protonAction" ]
            "steam linux runtime",              [ Path.Combine("steamapps", "common", "SteamLinuxRuntime_soldier", "_v2-entry-point"); "--verb=protonAction"; "--"; Path.Combine("steamapps", "common", "Proton 5.0", "proton"); "protonAction" ]
        ] |> List.map (fun (name, protonArgs) ->
            test $"Matches proton args {name}" {
                let launcherDir = "launchDir"
                let launcherPath = Path.Combine(launcherDir, "EDLaunch.exe")
                let args = protonArgs @ [launcherPath; "/other"; "/args"] |> List.toArray
                
                let settings = parse args
                
                let expectedArgs = protonArgs.[1..^2] @ [ "python3" ] @ protonArgs.[^1..] |> List.toArray
                let expected = { EntryPoint = args.[0]; Args = expectedArgs }
                Expect.equal settings.Proton (Some expected) ""
                Expect.equal settings.CbLauncherDir launcherDir ""
            }
        )
        test "Fewer than three args means no Proton" {
            let settings = parse [| "asdf"; "fdsa" |]
>>>>>>> 90142a1c
            Expect.equal settings.Proton None ""
        }
        testTask "First arg doesn't contain steamapps/common/Proton or SteamRuntimeLinux means no Proton" {
            let! settings = parse [| "asdf"; "fdsa"; "launchDir" |]
            Expect.equal settings.Proton None ""
        }
        testTask "Uses first arg as launch dir if it points to EDLaunch.exe" {
            let expectedDir = Path.Combine("test", "dir")
            let! settings = parse [| Path.Combine(expectedDir, "EDLaunch.exe") |]
            Expect.equal settings.CbLauncherDir expectedDir ""
        }
        testTask "Non Proton uses fallback dir for cobra bay launcher dir" {
            let expectedDir = Path.Combine("test", "dir")
            let! settings = parseWithFallback (fun _ -> Ok expectedDir) [||]
            Expect.equal settings.CbLauncherDir expectedDir ""
        }
        testProperty "Unknown arg doesn't change any values" <|
            fun (args:string[]) ->
                let settings = parse args
                settings.Wait()
                settings.Result = Settings.defaults
    ]<|MERGE_RESOLUTION|>--- conflicted
+++ resolved
@@ -98,52 +98,20 @@
             let! settings = parse [| "/eda" |]
             Expect.equal (settings.ProductWhitelist.Contains "eda") true ""
         }
-<<<<<<< HEAD
-        testTask "Matches proton args non steam linux runtime" {
-            [ Path.Combine("steamapps", "common", "Proton"); Path.Combine("Steam", "compatibilitytools.d", "Proton") ]
-            |> List.map (fun protonPath -> task {
-                let protonAction = "action"
-                let launcherDir = "launchDir"
-                let launcherPath = Path.Combine(launcherDir, "EDLaunch.exe")
-                let args = [| protonPath; protonAction; launcherPath |]
-                let! settings = parse args
-=======
         
         yield! [
             "non steam linux runtime",               [ Path.Combine("steamapps", "common", "Proton 5.0", "proton"); "protonAction" ]
             "non steam linux runtime custom folder", [ Path.Combine("Steam", "compatibilitytools.d", "Proton 5.0", "proton"); "protonAction" ]
         ] |> List.map (fun (name, protonArgs) ->
-            test $"Matches proton args {name}" {
+            testTask $"Matches proton args {name}" {
                 let launcherDir = "launchDir"
                 let launcherPath = Path.Combine(launcherDir, "EDLaunch.exe")
                 let args = protonArgs @ [launcherPath; "/other"; "/args"] |> List.toArray
-                let settings = parse args
->>>>>>> 90142a1c
+                let! settings = parse args
                 
                 let expected = { EntryPoint = "python3"; Args = args.[..^3] }
                 Expect.equal settings.Proton (Some expected) ""
                 Expect.equal settings.CbLauncherDir launcherDir ""
-<<<<<<< HEAD
-            })
-            |> Task.whenAll |> ignore            
-        }
-        testTask "Matches proton args steam linux runtime" {
-            let entryPoint = Path.Combine("steamapps", "common", "SteamLinuxRuntime_soldier", "_v2-entry-point")
-            let protonPath = Path.Combine("steamapps", "common", "Proton")
-            let protonArgs = [| "--deploy=soldier"; "--suite=soldier"; "--verb=waitforexitandrun"; "--"; protonPath; "waitforexitandrun" |]
-            let launcherDir = "launchDir"
-            let launcherPath = Path.Combine(launcherDir, "EDLaunch.exe")
-            let args = seq { [| entryPoint |]; protonArgs; [| launcherPath |] } |> Array.concat
-            let! settings = parse args
-            
-            let expectedArgs = seq { args.[1..4]; [| "python3" |]; args.[5..^1] } |> Array.concat
-            let expected = { EntryPoint = entryPoint; Args = expectedArgs }
-            Expect.equal settings.Proton (Some expected) ""
-            Expect.equal settings.CbLauncherDir launcherDir ""
-        }
-        testTask "Fewer than three args means no Proton" {
-            let! settings = parse [| "asdf"; "fdsa" |]
-=======
             }
         )
         
@@ -151,12 +119,12 @@
             "steam linux runtime - extra args", [ Path.Combine("steamapps", "common", "SteamLinuxRuntime_soldier", "_v2-entry-point"); "--deploy=soldier"; "--suite=soldier"; "--verb=protonAction"; "--"; Path.Combine("steamapps", "common", "Proton 5.0", "proton"); "protonAction" ]
             "steam linux runtime",              [ Path.Combine("steamapps", "common", "SteamLinuxRuntime_soldier", "_v2-entry-point"); "--verb=protonAction"; "--"; Path.Combine("steamapps", "common", "Proton 5.0", "proton"); "protonAction" ]
         ] |> List.map (fun (name, protonArgs) ->
-            test $"Matches proton args {name}" {
+            testTask $"Matches proton args {name}" {
                 let launcherDir = "launchDir"
                 let launcherPath = Path.Combine(launcherDir, "EDLaunch.exe")
                 let args = protonArgs @ [launcherPath; "/other"; "/args"] |> List.toArray
                 
-                let settings = parse args
+                let! settings = parse args
                 
                 let expectedArgs = protonArgs.[1..^2] @ [ "python3" ] @ protonArgs.[^1..] |> List.toArray
                 let expected = { EntryPoint = args.[0]; Args = expectedArgs }
@@ -166,7 +134,6 @@
         )
         test "Fewer than three args means no Proton" {
             let settings = parse [| "asdf"; "fdsa" |]
->>>>>>> 90142a1c
             Expect.equal settings.Proton None ""
         }
         testTask "First arg doesn't contain steamapps/common/Proton or SteamRuntimeLinux means no Proton" {
